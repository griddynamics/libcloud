--- conflicted
+++ resolved
@@ -32,7 +32,7 @@
     ]
 
 class RackspaceBaseConnection(ConnectionUserAndKey):
-<<<<<<< HEAD
+
     def __init__(self, user_id, key,
                  secure, auth_host, auth_port=None, auth_path=None):
         self.cdn_management_url = None
@@ -46,23 +46,12 @@
 
         super(RackspaceBaseConnection, self).__init__(
             user_id, key, secure=secure, host=None, port=None)
-=======
-    def __init__(self, user_id, key, secure, host=None, port=None):
-        self.cdn_management_url = None
-        self.storage_url = None
-        self.auth_token = None
-        self.request_path = None
-        self.__host = host
-        super(RackspaceBaseConnection, self).__init__(
-            user_id, key, secure=secure, host=host, port=port)
->>>>>>> 217a5103
 
     def add_default_headers(self, headers):
         headers['X-Auth-Token'] = self.auth_token
         headers['Accept'] = "application/xml"
         return headers
 
-<<<<<<< HEAD
     @property
     def request_path(self):
         return self._get_request_path(url_key=self._url_key)
@@ -96,8 +85,6 @@
         if not self.auth_token:
            self._auth() 
 
-=======
->>>>>>> 217a5103
     def _auth(self):
         conn = None
         try:
@@ -158,7 +145,6 @@
     def request(self, action, params=None, data='', headers=None,
                 method='GET', raw=False):
 
-<<<<<<< HEAD
         if not self.auth_token:
             self._auth()
 
@@ -184,53 +170,4 @@
     @property
     def host(self):
         # Default to server_host
-        return self._get_host(url_key=self._url_key)
-=======
-            # Set host to where we want to make further requests to;
-            self.__host = server
-        finally:
-            if conn:
-                conn.close()
-
-    def request(self, action, params=None, data='', headers=None,
-                method='GET', raw=False):
-
-        if not self.auth_token:
-            self._auth()
-
-        attempt = 0
-        response = None
-        
-        while attempt < 2:
-            response = super(RackspaceBaseConnection, self).request(
-                action=action,
-                params=params, data=data,
-                method=method, headers=headers
-            )
-
-            if response.status != 401:
-                return response
-            else:
-                #auth token expired, need to refresh it and retry once
-                attempt += 1
-                self._auth()
-
-        return response
-
-    def _get_host(self):
-        """
-        Getter for host property - since it's taken from auth endpoint
-        we have to take authentication first
-        """
-
-        if not self.__host:
-            self._auth()
-
-        return self.__host
-
-    def _set_host(self, host):
-        self.__host = host
-
-
-    host = property(_get_host, _set_host)
->>>>>>> 217a5103
+        return self._get_host(url_key=self._url_key)